"""Module for Grover's algorithm.
Based off standalone grover implementation.
Uses the amplitude amplification library."""

import numpy as np
import pyquil.quil as pq
from pyquil.gates import H, X, STANDARD_GATES

import amplification as amp

STANDARD_GATE_NAMES = STANDARD_GATES.keys()


def grover(oracle, qubits, num_iter=None):
    """
    Implementation of Grover's Algorithm for a given oracle.

    The query qubit will be left in the zero state afterwards.

    :param Program oracle: An oracle defined as a Program.
                           It should send |x> to (-1)^f(x)|x>,
                           where the range of f is {0, 1}.
    :param list(int) qubits: List of qubits for Grover's Algorithm.
    :param int num_iter: The number of iterations to repeat the algorithm for.
                         The default is the integer closest to
                         :math:`\\frac{\\pi}{4}\sqrt{N}`, where :math:`N` is
                         the size of the domain.
    :return: A program corresponding to
             the desired instance of Grover's Algorithm.
    :rtype: Program
    """
    if len(qubits) < 1:
        raise ValueError("Grover's Algorithm requires at least 1 qubits.")

    if num_iter is None:
        num_iter = int(round(np.pi * 2 ** (len(qubits) / 2.0 - 2.0)))

    many_hadamard = pq.Program().inst(map(H, qubits))
    amp_prog = amp.amplify(many_hadamard, many_hadamard,
                           oracle, qubits, num_iter)

    return amp_prog


def basis_selector_oracle(bitstring, qubits):
    """
    Defines an oracle that selects the ith element of the computational basis.

    Defines a phase filp rather than bit flip oracle to eliminate need
    for extra qubit. Flips the sign of the state :math:`\\vert x\\rangle>`
    if and only if x==bitstring and does nothing otherwise.

    :param bitstring: The desired bitstring,
                      given as a string of ones and zeros. e.g. "101"
    :param qubits: The qubits the oracle is called on.
                   The qubits are assumed to be ordered from most
                   significant qubit to least significant qubit.
    :return: A program representing this oracle.
    """
    if len(qubits) != len(bitstring):
        raise ValueError(
            "The bitstring should be the same length as the number of qubits.")
    if not (isinstance(bitstring, str) and all(
            [num in ('0', '1') for num in bitstring])):
        raise ValueError("The bitstring must be a string of ones and zeros.")
    prog = pq.Program()
    for i, qubit in enumerate(qubits):
        if bitstring[i] == '0':
            prog.inst(X(qubit))

    prog += amp.n_qubit_control(qubits[:-1], qubits[-1],
                                np.array([[1, 0], [0, -1]]), 'Z')

    for i, qubit in enumerate(qubits):
        if bitstring[i] == '0':
            prog.inst(X(qubit))
    return prog

if __name__ == "__main__":
    from pyquil.api import SyncConnection
    import sys

    try:
        target = sys.argv[1]
    except IndexError:
        raise ValueError("Enter a target bitstring for Grover's Algorithm.")

    grover_program = pq.Program()
    qubits = range(len(target))
    oracle = basis_selector_oracle(target, qubits)
    grover_program += grover(oracle, qubits)

    print grover_program
    cxn = SyncConnection()
<<<<<<< HEAD
    mem = cxn.run_and_measure(grover_program, qubits)
=======
    mem = cxn.run_and_measure(grover_program, [q.index() for q in qubits])
>>>>>>> 93634c29
    print mem<|MERGE_RESOLUTION|>--- conflicted
+++ resolved
@@ -92,9 +92,5 @@
 
     print grover_program
     cxn = SyncConnection()
-<<<<<<< HEAD
     mem = cxn.run_and_measure(grover_program, qubits)
-=======
-    mem = cxn.run_and_measure(grover_program, [q.index() for q in qubits])
->>>>>>> 93634c29
     print mem