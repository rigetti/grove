--- conflicted
+++ resolved
@@ -38,14 +38,9 @@
     and a list of qubits to operate on.
 
     :param A: a program representing a measurement-less algorithm run on qubits
-<<<<<<< HEAD
     :param A_inv: a program representing the inverse algorithm of A.
-            TODO: figure out a way to invert a program,
-            may or may not be feasible with current construct
-=======
-    :param A_inv: a program representing the inverse algorithm of A. This can be done using the Program
+                  This can be done using the Program
                   object's adjoint() method
->>>>>>> 93634c29
     :param U_w: an oracle maps any basis vector to either |0> or |1>
     :param qubits: the qubits to operate on
     :param num_iter: number of iterations of amplifications to run
@@ -53,13 +48,19 @@
     is to be applied initially on the input qubits. By default, it is set to True.
     :return:
     """
-    
+
     # Assertions to check input
-    assert isinstance(A, pq.Program), "A must be a valid Program instance"
-    assert isinstance(A_inv, pq.Program), "A_inv must be a valid Program instance"
-    assert isinstance(U_w, pq.Program), "U_w must be a valid Program instance"
-    assert num_iter > 0, "The number of iterations must be greater than 0"
-    assert len(qubits) > 0, "The list of qubits to apply the diffusion operator to must be non-empty"
+    assert isinstance(A, pq.Program), \
+        "A must be a valid Program instance"
+    assert isinstance(A_inv, pq.Program), \
+        "A_inv must be a valid Program instance"
+    assert isinstance(U_w, pq.Program), \
+        "U_w must be a valid Program instance"
+    assert num_iter > 0, \
+        "The number of iterations must be greater than 0"
+    assert len(qubits) > 0, \
+        "The list of qubits to apply the diffusion " \
+        "operator to must be non-empty"
 
     p = A if init else pq.Program()
 
@@ -72,7 +73,8 @@
 
 def n_qubit_control(controls, target, u, gate_name):
     """
-    Returns a controlled u gate with n-1 controls. Useful for constructing oracles.
+    Returns a controlled u gate with n-1 controls.
+    Useful for constructing oracles.
 
     Uses a number of gates quadratic in the number of qubits,
     and defines a linear number of new gates. (Roots and adjoints of u.)
@@ -83,20 +85,15 @@
     :param gate_name: The name of the gate u.
     :return: The controlled gate.
     """
-<<<<<<< HEAD
+    # Make assertions about the input
+    assert isinstance(u, np.ndarray), "The unitary 'u' must be a numpy array"
+    assert len(controls) > 0, "The control qubits list must not be empty"
+    assert isinstance(target,
+                      int) and target > 0, "The target index must be an integer greater than 0"
+    assert len(gate_name) > 0, "Gate name must have length greater than one"
 
     def controlled_program_builder(controls, target, target_gate_name,
                                    target_gate,
-=======
-    
-    # Make assertions about the input
-    assert isinstance(u, np.ndarray), "The unitary 'u' must be a numpy array"
-    assert len(controls) > 0, "The control qubits list must not be empty"
-    assert isinstance(target, int) and target > 0, "The target index must be an integer greater than 0"
-    assert len(gate_name) > 0, "Gate name must have length greater than one"
-    
-    def controlled_program_builder(controls, target, target_gate_name, target_gate,
->>>>>>> 93634c29
                                    defined_gates=set(STANDARD_GATE_NAMES)):
         zero_projection = np.array([[1, 0], [0, 0]])
         one_projection = np.array([[0, 0], [0, 1]])
@@ -152,18 +149,23 @@
     p = controlled_program_builder(controls, target, gate_name, u)[0]
     return p
 
+
 def diffusion_operator(qubits):
-    """Constructs the (Grover) diffusion operator on qubits, assuming they are ordered from most
-    significant qubit to least significant qubit.
+    """Constructs the (Grover) diffusion operator on qubits,
+    assuming they are ordered from
+    most significant qubit to least significant qubit.
 
-    The diffusion operator is the diagonal operator given by(1, -1, -1, ..., -1).
+    The diffusion operator is the diagonal operator given
+    by (1, -1, -1, ..., -1).
 
-    :param qubits: A list of ints corresponding to the qubits to operate on. The operator
-                   operates on bistrings of the form |qubits[0], ..., qubits[-1]>.
+    :param qubits: A list of ints corresponding to the qubits to operate on.
+                   The operator operates on bistrings of the form
+                   |qubits[0], ..., qubits[-1]>.
     """
-    
-    assert len(qubits) > 0, "The diffusion operator must take in a non-empty list of qubits"
-    
+
+    assert len(qubits) > 0, \
+        "The diffusion operator must take in a non-empty list of qubits"
+
     p = pq.Program()
 
     if len(qubits) == 1:
