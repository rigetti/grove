numpy
scipy
<<<<<<< HEAD
pyquil >= 1.0.0,<1.1.2

=======
pyquil >= 1.0.0
>>>>>>> a63534ac
mock
networkx
matplotlib
funcsigs
six

# test dependencies
tox
pytest >= 3.0.0
mock
pytest-cov
codeclimate-test-reporter

# docs
sphinx_rtd_theme<|MERGE_RESOLUTION|>--- conflicted
+++ resolved
@@ -1,11 +1,6 @@
 numpy
 scipy
-<<<<<<< HEAD
-pyquil >= 1.0.0,<1.1.2
-
-=======
 pyquil >= 1.0.0
->>>>>>> a63534ac
 mock
 networkx
 matplotlib
